package main;

import picocli.CommandLine;
import picocli.CommandLine.Command;
import picocli.CommandLine.Option;
import picocli.CommandLine.Parameters;

import java.io.BufferedReader;
import java.io.IOException;
import java.io.InputStreamReader;
import java.sql.SQLException;
import java.time.LocalDateTime;
import java.time.format.DateTimeFormatter;
import java.util.List;
import java.util.Objects;
import java.util.UUID;
import java.util.concurrent.Callable;
import java.util.regex.Matcher;
import java.util.regex.Pattern;

public class Main {

    private static DbClient dbClient;

<<<<<<< HEAD
    @Command(name = "event", mixinStandardHelpOptions = true)
=======
    private static LocalDateTime getLocalDateTime(String date, String time, String ampm){
        Matcher dateMatcher = DATE_PATTERN.matcher(date);
        if(!dateMatcher.matches()){
            System.out.println("Error: date must be in format YYYY-MM-DD");
            return null;
        }

        int year = Integer.parseInt(dateMatcher.group(1));
        int month = Integer.parseInt(dateMatcher.group(2));
        int dayOfMonth = Integer.parseInt(dateMatcher.group(3));

        Matcher timeMatcher = TIME_PATTERN.matcher(time);
        if(!timeMatcher.matches()){
            System.out.println("Error: time must be in format HH:MM");
            return null;
        }

        int hour = Integer.parseInt(timeMatcher.group(1));
        int minute = Integer.parseInt(timeMatcher.group(2));

        boolean isPM = ampm.equalsIgnoreCase("PM");
        if(!isPM && !ampm.equalsIgnoreCase("AM")){
            System.out.println("Error: unexpected value for AM/PM");
            return null;
        }

        if(isPM){
            hour += 12;
        }

        return LocalDateTime.of(year, month, dayOfMonth, hour, minute);
    }

    private static boolean invalidLength(String text, String name, int maxLength){
        if(text.length() <= maxLength){
            return false;
        }else{
            System.out.printf("Error: %s cannot exceed %d characters\n", name, maxLength);
            return true;
        }
    }

    private static boolean invalidEmail(String email){
        if(EMAIL_PATTERN.matcher(email).matches()){
            return false;
        }else{
            System.out.println("Error: invalid email address");
            return true;
        }
    }

    private static UUID getOrCreateUUID(String uuidValue){
        return uuidValue == null || uuidValue.isEmpty() ? UUID.randomUUID() : UUID.fromString(uuidValue);
    }

    @Command(name = "event", mixinStandardHelpOptions = true, version="1.0")
>>>>>>> 84b403d3
    private static class EventCommand implements Callable<Integer> {

        @Parameters(index = "0")
        String date;

        @Parameters(index = "1")
        String time;

        @Parameters(index = "2")
        String ampm;

        @Parameters(index = "3")
        String title;

        @Parameters(index = "4")
        String description;

        @Parameters(index = "5")
        String hostEmail;

        @Option(names = {"-ei", "--event-id"})
        String eventID;

        @Override
        public Integer call() throws SQLException {
            try {

                if(Objects.nonNull(eventID)) {
                    dbClient.addEvent(Event.create(eventID, date, "%s %s".formatted(time, ampm), title, description, hostEmail));
                } else {
                    dbClient.addEvent(Event.create(date, "%s %s".formatted(time, ampm), title, description, hostEmail));
                }
            } catch(Event.HandledIllegalValueException e){
                System.out.println("Failed to create event: " + e.getMessage());
            }
            return 0;
        }
    }

    @Command(name = "participant", mixinStandardHelpOptions = true, version="1.0")
    private static class ParticipantCommand implements Callable<Integer> {

        @Parameters(index = "0")
        String eventID;

        @Parameters(index = "1")
        String name;

        @Parameters(index = "2")
        String email;

        @Option(names = {"-pi", "--participant-id"})
        String participantID;

        @Override
        public Integer call() throws SQLException {
            try {
                if (participantID != null) {
                    dbClient.addParticipant(
                            Participant.create(participantID, eventID, name, email)
                    );
                } else {
                    dbClient.addParticipant(
                            Participant.create(eventID, name, email)
                    );
                }
            } catch (Event.HandledIllegalValueException e){
                System.out.println("Failed to create participant: " + e.getMessage());
            }
            return 0;
        }

    }

    @Command(name = "list-events", mixinStandardHelpOptions = true, version="1.0")
    private static class ListEventsCommand implements Callable<Integer> {

        @Override
        public Integer call() throws SQLException {
            List<Event> events = dbClient.getEvents();
            StringBuilder sb = new StringBuilder();

            for(Event event : events){
                sb.append(String.format(
                        "%s on %s at %s | Host Email: %s | Event ID: %s | '%s' \n\n",
                        event.title(),
                        event.eventDateTime().toLocalDate().format(
                                DateTimeFormatter.ISO_LOCAL_DATE
                        ),
                        //event.eventDateTime().getHour(), event.eventDateTime().getMinute(),
                        event.eventDateTime().toLocalTime().format(
                                DateTimeFormatter.ofPattern("hh:mm a")
                        ),
                        event.hEmail(),
                        event.uuid(),
                        event.description()
                ));
            }

            System.out.println(sb);
            return 0;
        }

    }

    @Command(name = "list-participants", mixinStandardHelpOptions = true, version="1.0")
    private static class ListParticipantsCommand implements Callable<Integer> {

        @Parameters(index = "0")
        String eventID;

        @Override
        public Integer call() throws SQLException{
            List<Participant> participants = dbClient.getParticipants(eventID);
            StringBuilder sb = new StringBuilder();

            for(Participant participant : participants){
                sb.append(String.format(
                        "%s | Email : %s | Participant ID: %s",
                        participant.name(),participant.email(), participant.uuid()
                ));
            }

            System.out.println(sb);
            return 0;
        }

    }

    public static void main(String[] args) throws IOException, SQLException {
        dbClient = new DbClient();

        BufferedReader input = new BufferedReader(new InputStreamReader(System.in));
        String line;

        System.out.print("$> ");
        while((line = input.readLine()) != null){
            String[] words = line.split("\\s");
            String[] commandArgs = new String[words.length - 1];
            System.arraycopy(words, 1, commandArgs, 0, commandArgs.length);

            switch(words[0]){
                case "event" -> new CommandLine(new EventCommand()).execute(commandArgs);
                case "participant" -> new CommandLine(new ParticipantCommand()).execute(commandArgs);
                case "list-events" -> new CommandLine(new ListEventsCommand()).execute(commandArgs);
                case "list-participants" -> new CommandLine(new ListParticipantsCommand()).execute(commandArgs);
                default -> System.out.println("Error: unknown command");
            }
            System.out.print("$> ");
        }
    }

}<|MERGE_RESOLUTION|>--- conflicted
+++ resolved
@@ -22,66 +22,7 @@
 
     private static DbClient dbClient;
 
-<<<<<<< HEAD
     @Command(name = "event", mixinStandardHelpOptions = true)
-=======
-    private static LocalDateTime getLocalDateTime(String date, String time, String ampm){
-        Matcher dateMatcher = DATE_PATTERN.matcher(date);
-        if(!dateMatcher.matches()){
-            System.out.println("Error: date must be in format YYYY-MM-DD");
-            return null;
-        }
-
-        int year = Integer.parseInt(dateMatcher.group(1));
-        int month = Integer.parseInt(dateMatcher.group(2));
-        int dayOfMonth = Integer.parseInt(dateMatcher.group(3));
-
-        Matcher timeMatcher = TIME_PATTERN.matcher(time);
-        if(!timeMatcher.matches()){
-            System.out.println("Error: time must be in format HH:MM");
-            return null;
-        }
-
-        int hour = Integer.parseInt(timeMatcher.group(1));
-        int minute = Integer.parseInt(timeMatcher.group(2));
-
-        boolean isPM = ampm.equalsIgnoreCase("PM");
-        if(!isPM && !ampm.equalsIgnoreCase("AM")){
-            System.out.println("Error: unexpected value for AM/PM");
-            return null;
-        }
-
-        if(isPM){
-            hour += 12;
-        }
-
-        return LocalDateTime.of(year, month, dayOfMonth, hour, minute);
-    }
-
-    private static boolean invalidLength(String text, String name, int maxLength){
-        if(text.length() <= maxLength){
-            return false;
-        }else{
-            System.out.printf("Error: %s cannot exceed %d characters\n", name, maxLength);
-            return true;
-        }
-    }
-
-    private static boolean invalidEmail(String email){
-        if(EMAIL_PATTERN.matcher(email).matches()){
-            return false;
-        }else{
-            System.out.println("Error: invalid email address");
-            return true;
-        }
-    }
-
-    private static UUID getOrCreateUUID(String uuidValue){
-        return uuidValue == null || uuidValue.isEmpty() ? UUID.randomUUID() : UUID.fromString(uuidValue);
-    }
-
-    @Command(name = "event", mixinStandardHelpOptions = true, version="1.0")
->>>>>>> 84b403d3
     private static class EventCommand implements Callable<Integer> {
 
         @Parameters(index = "0")
